import os.path
import sys
from io import StringIO
from unittest import TestCase

import numpy as np
from ml2rt import load_model
from redis.exceptions import ResponseError

from redisai import Client

DEBUG = False
tf_graph = "graph.pb"
torch_graph = "pt-minimal.pt"


class Capturing(list):
    def __enter__(self):
        self._stdout = sys.stdout
        sys.stdout = self._stringio = StringIO()
        return self

    def __exit__(self, *args):
        self.extend(self._stringio.getvalue().splitlines())
        del self._stringio  # free up some memory
        sys.stdout = self._stdout


MODEL_DIR = os.path.dirname(os.path.abspath(__file__)) + "/testdata"
script = r"""
def bar(a, b):
    return a + b
    
def bar_variadic(a, args : List[Tensor]):
    return args[0] + args[1]
    
def bar_two_lists(a: List[Tensor], b:List[Tensor]):
    return a[0] + b[0]
"""


class RedisAITestBase(TestCase):
    def setUp(self):
        super().setUp()
        self.get_client().flushall()

    def get_client(self, debug=DEBUG):
        return Client(debug)


class ClientTestCase(RedisAITestBase):
    def test_set_non_numpy_tensor(self):
        con = self.get_client()
        con.tensorset("x", (2, 3, 4, 5), dtype="float")
        result = con.tensorget("x", as_numpy=False)
        self.assertEqual([2, 3, 4, 5], result["values"])
        self.assertEqual([4], result["shape"])

        con.tensorset("x", (2, 3, 4, 5), dtype="float64")
        result = con.tensorget("x", as_numpy=False)
        self.assertEqual([2, 3, 4, 5], result["values"])
        self.assertEqual([4], result["shape"])
        self.assertEqual("DOUBLE", result["dtype"])

        con.tensorset("x", (2, 3, 4, 5), dtype="int16", shape=(2, 2))
        result = con.tensorget("x", as_numpy=False)
        self.assertEqual([2, 3, 4, 5], result["values"])
        self.assertEqual([2, 2], result["shape"])

        with self.assertRaises(TypeError):
            con.tensorset("x", (2, 3, 4, 5), dtype="wrongtype", shape=(2, 2))
        con.tensorset("x", (2, 3, 4, 5), dtype="int8", shape=(2, 2))
        result = con.tensorget("x", as_numpy=False)
        self.assertEqual("INT8", result["dtype"])
        self.assertEqual([2, 3, 4, 5], result["values"])
        self.assertEqual([2, 2], result["shape"])
        self.assertIn("values", result)

        with self.assertRaises(TypeError):
            con.tensorset("x")
            con.tensorset(1)

    def test_tensorget_meta(self):
        con = self.get_client()
        con.tensorset("x", (2, 3, 4, 5), dtype="float")
        result = con.tensorget("x", meta_only=True)
        self.assertNotIn("values", result)
        self.assertEqual([4], result["shape"])

    def test_numpy_tensor(self):
        con = self.get_client()

        input_array = np.array([2, 3], dtype=np.float32)
        con.tensorset("x", input_array)
        values = con.tensorget("x")
        self.assertEqual(values.dtype, np.float32)

        input_array = np.array([2, 3], dtype=np.float64)
        con.tensorset("x", input_array)
        values = con.tensorget("x")
        self.assertEqual(values.dtype, np.float64)

        input_array = np.array([2, 3])
        con.tensorset("x", input_array)
        values = con.tensorget("x")

        self.assertTrue(np.allclose([2, 3], values))
        self.assertEqual(values.dtype, np.int64)
        self.assertEqual(values.shape, (2,))
        self.assertTrue((np.allclose(values, input_array)))
        ret = con.tensorset("x", values)
        self.assertEqual(ret, "OK")

        # By default tensorget returns immutable, unless as_numpy_mutable is set as True
        ret = con.tensorget("x")
        self.assertRaises(ValueError, np.put, ret, 0, 1)
        ret = con.tensorget("x", as_numpy_mutable=True)
        np.put(ret, 0, 1)
        self.assertEqual(ret[0], 1)

        stringarr = np.array("dummy")
        with self.assertRaises(TypeError):
            con.tensorset("trying", stringarr)

    # AI.MODELSET is deprecated by AI.MODELSTORE.
    def test_deprecated_modelset(self):
        model_path = os.path.join(MODEL_DIR, "graph.pb")
        model_pb = load_model(model_path)
        con = self.get_client()
        with self.assertRaises(ValueError):
            con.modelset(
                "m",
                "tf",
                "wrongdevice",
                model_pb,
                inputs=["a", "b"],
                outputs=["mul"],
                tag="v1.0",
            )
        with self.assertRaises(ValueError):
            con.modelset(
                "m",
                "wrongbackend",
                "cpu",
                model_pb,
                inputs=["a", "b"],
                outputs=["mul"],
                tag="v1.0",
            )
        con.modelset(
            "m", "tf", "cpu", model_pb, inputs=["a", "b"], outputs=["mul"], tag="v1.0"
        )
        model = con.modelget("m", meta_only=True)
        self.assertEqual(
            model,
            {
                "backend": "TF",
                "batchsize": 0,
                "device": "cpu",
                "inputs": ["a", "b"],
                "minbatchsize": 0,
<<<<<<< HEAD
=======
                "minbatchtimeout": 0,
>>>>>>> 3a7d3a61
                "outputs": ["mul"],
                "tag": "v1.0",
            },
        )

    def test_modelstore_errors(self):
        model_path = os.path.join(MODEL_DIR, "graph.pb")
        model_pb = load_model(model_path)
        con = self.get_client()
<<<<<<< HEAD
=======

        with self.assertRaises(ValueError) as e:
            con.modelstore(
                None,
                "TF",
                "CPU",
                model_pb,
                inputs=["a", "b"],
                outputs=["mul"]
            )
        self.assertEqual(str(e.exception), "Model name was not given")

>>>>>>> 3a7d3a61
        with self.assertRaises(ValueError) as e:
            con.modelstore(
                "m",
                "tf",
                "wrongdevice",
                model_pb,
                inputs=["a", "b"],
                outputs=["mul"],
                tag="v1.0",
            )
        self.assertTrue(str(e.exception).startswith("Device not allowed"))
        with self.assertRaises(ValueError) as e:
            con.modelstore(
                "m",
                "wrongbackend",
                "cpu",
                model_pb,
                inputs=["a", "b"],
                outputs=["mul"],
                tag="v1.0",
            )
        self.assertTrue(str(e.exception).startswith("Backend not allowed"))
        with self.assertRaises(ValueError) as e:
            con.modelstore(
                "m",
                "tf",
                "cpu",
                model_pb,
                inputs=["a", "b"],
                outputs=["mul"],
                tag="v1.0",
                minbatch=2,
            )
        self.assertEqual(str(e.exception),
                         "Minbatch is not allowed without batch")
        with self.assertRaises(ValueError) as e:
            con.modelstore(
                "m",
                "tf",
                "cpu",
                model_pb,
                inputs=["a", "b"],
                outputs=["mul"],
                tag="v1.0",
                batch=4,
                minbatchtimeout=1000,
            )
        self.assertTrue(
            str(e.exception), "Minbatchtimeout is not allowed without minbatch"
        )
        with self.assertRaises(ValueError) as e:
            con.modelstore("m", "tf", "cpu", model_pb, tag="v1.0")
        self.assertTrue(
            str(e.exception),
            "Require keyword arguments inputs and outputs for TF models",
        )
        with self.assertRaises(ValueError) as e:
            con.modelstore(
                "m",
                "torch",
                "cpu",
                model_pb,
                inputs=["a", "b"],
                outputs=["mul"],
                tag="v1.0",
            )
        self.assertTrue(
            str(e.exception),
            "Inputs and outputs keywords should not be specified for this backend",
        )

    def test_modelget_meta(self):
        model_path = os.path.join(MODEL_DIR, tf_graph)
        model_pb = load_model(model_path)
        con = self.get_client()
        con.modelstore(
            "m", "tf", "cpu", model_pb, inputs=["a", "b"], outputs=["mul"], tag="v1.0"
        )
        model = con.modelget("m", meta_only=True)
        self.assertEqual(
            model,
            {
                "backend": "TF",
                "batchsize": 0,
                "device": "cpu",
                "inputs": ["a", "b"],
                "minbatchsize": 0,
                "minbatchtimeout": 0,
                "outputs": ["mul"],
                "tag": "v1.0",
            },
        )

    def test_modelexecute_non_list_input_output(self):
        model_path = os.path.join(MODEL_DIR, "graph.pb")
        model_pb = load_model(model_path)
        con = self.get_client()
        con.modelstore(
            "m", "tf", "cpu", model_pb, inputs=["a", "b"], outputs=["mul"], tag="v1.7"
        )
        con.tensorset("a", (2, 3), dtype="float")
        con.tensorset("b", (2, 3), dtype="float")
        ret = con.modelexecute("m", ["a", "b"], "out")
        self.assertEqual(ret, "OK")

    def test_nonasciichar(self):
        nonascii = "ĉ"
        model_path = os.path.join(MODEL_DIR, tf_graph)
        model_pb = load_model(model_path)
        con = self.get_client()
        con.modelstore(
            "m" + nonascii,
            "tf",
            "cpu",
            model_pb,
            inputs=["a", "b"],
            outputs=["mul"],
            tag="v1.0",
        )
        con.tensorset("a" + nonascii, (2, 3), dtype="float")
        con.tensorset("b", (2, 3), dtype="float")
        con.modelexecute(
            "m" + nonascii, ["a" + nonascii, "b"], ["c" + nonascii])
        tensor = con.tensorget("c" + nonascii)
        self.assertTrue((np.allclose(tensor, [4.0, 9.0])))

    def test_run_tf_model(self):
        model_path = os.path.join(MODEL_DIR, tf_graph)
        bad_model_path = os.path.join(MODEL_DIR, torch_graph)

        model_pb = load_model(model_path)
        wrong_model_pb = load_model(bad_model_path)

        con = self.get_client()
        con.modelstore(
            "m", "tf", "cpu", model_pb, inputs=["a", "b"], outputs=["mul"], tag="v1.0"
        )
        con.modeldel("m")
        self.assertRaises(ResponseError, con.modelget, "m")
        con.modelstore(
            "m", "tf", "cpu", model_pb, inputs=["a", "b"], outputs="mul", tag="v1.0"
        )

<<<<<<< HEAD
=======
        # Required arguments ar None
        with self.assertRaises(ValueError) as e:
            con.modelexecute(
                "m",
                inputs=None,
                outputs=None
            )
        self.assertEqual(str(e.exception), "Missing required arguments for model execute command")

>>>>>>> 3a7d3a61
        # wrong model
        with self.assertRaises(ResponseError) as e:
            con.modelstore(
                "m", "tf", "cpu", wrong_model_pb, inputs=["a", "b"], outputs=["mul"]
            )
        self.assertEqual(str(e.exception), "Invalid GraphDef")

        con.tensorset("a", (2, 3), dtype="float")
        con.tensorset("b", (2, 3), dtype="float")
        con.modelexecute("m", ["a", "b"], ["c"])
        tensor = con.tensorget("c")
        self.assertTrue(np.allclose([4, 9], tensor))
        model_det = con.modelget("m")
        self.assertTrue(model_det["backend"] == "TF")
        self.assertTrue(
            model_det["device"] == "cpu"
        )  # TODO; RedisAI returns small letter
        self.assertTrue(model_det["tag"] == "v1.0")
        con.modeldel("m")
        self.assertRaises(ResponseError, con.modelget, "m")

    def test_scripts_run(self):
        con = self.get_client()
        self.assertRaises(ResponseError, con.scriptset,
                          "ket", "cpu", "return 1")
        con.scriptset("ket", "cpu", script)
        con.tensorset("a", (2, 3), dtype="float")
        con.tensorset("b", (2, 3), dtype="float")
        # try with bad arguments:
        self.assertRaises(
            ResponseError, con.scriptrun, "ket", "bar", inputs=["a"], outputs=["c"]
        )
        con.scriptrun("ket", "bar", inputs=["a", "b"], outputs=["c"])
        tensor = con.tensorget("c", as_numpy=False)
        self.assertEqual([4, 6], tensor["values"])
        script_det = con.scriptget("ket")
        self.assertTrue(script_det["device"] == "cpu")
        self.assertTrue(script_det["source"] == script)
        script_det = con.scriptget("ket", meta_only=True)
        self.assertTrue(script_det["device"] == "cpu")
        self.assertNotIn("source", script_det)
        con.scriptdel("ket")
        self.assertRaises(ResponseError, con.scriptget, "ket")

    def test_scripts_execute_basic(self):
        con = self.get_client()
        self.assertRaises(ResponseError, con.scriptset, "ket", "cpu", "return 1")
        con.scriptset("ket", "cpu", script)
        con.tensorset("a", (2, 3), dtype="float")
        con.tensorset("b", (2, 3), dtype="float")
        # try with bad arguments:
        self.assertRaises(
            ResponseError, con.scriptexecute, "ket", "bar", keys=["a", "c"], inputs=["a"], outputs=["c"]
        )
        con.scriptexecute("ket", "bar", keys=["a", "b", "c"], inputs=["a", "b"], outputs=["c"])
        tensor = con.tensorget("c", as_numpy=False)
        self.assertEqual([4, 6], tensor["values"])
        script_det = con.scriptget("ket")
        self.assertTrue(script_det["device"] == "cpu")
        self.assertTrue(script_det["source"] == script)
        script_det = con.scriptget("ket", meta_only=True)
        self.assertTrue(script_det["device"] == "cpu")
        self.assertNotIn("source", script_det)
        con.scriptdel("ket")
        self.assertRaises(ResponseError, con.scriptget, "ket")

    def test_scripts_execute_advanced(self):
        con = self.get_client()
        con.scriptset("myscript{1}", "cpu", script, "version1")
        con.tensorset("a{1}", [2, 3, 2, 3], shape=(2, 2), dtype="float")
        con.tensorset("b{1}", [2, 3, 2, 3], shape=(2, 2), dtype="float")

        for _ in range(0, 100):
            con.scriptexecute("myscript{1}", "bar", keys=["{1}"], inputs=["a{1}", "b{1}"], outputs=["c{1}"])

        info = con.infoget('myscript{1}')
        self.assertEqual(info['key'], 'myscript{1}')
        self.assertEqual(info['type'], 'SCRIPT')
        self.assertEqual(info['backend'], 'TORCH')
        self.assertEqual(info['tag'], 'version1')
        self.assertTrue(info['duration'] > 0)
        self.assertEqual(info['samples'], -1)
        self.assertEqual(info['calls'], 100)
        self.assertEqual(info['errors'], 0)

        values = con.tensorget("c{1}", as_numpy=False)['values']
        self.assertEqual(values, [4.0, 6.0, 4.0, 6.0])

    def test_scripts_execute_list_input(self):
        con = self.get_client()
        con.scriptset("myscript{$}", "cpu", script, "version1")
        con.tensorset("a{$}", [2, 3, 2, 3], shape=(2, 2), dtype="float")
        con.tensorset("b1{$}", [2, 3, 2, 3], shape=(2, 2), dtype="float")
        con.tensorset("b2{$}", [2, 3, 2, 3], shape=(2, 2), dtype="float")

        for _ in range(0, 100):
            con.scriptexecute("myscript{$}", 'bar_variadic',
                              keys=["{$}"],
                              inputs=["a{$}"],
                              list_inputs=[["b1{$}", "b2{$}"]],
                              outputs=["c{$}"])

        info = con.infoget('myscript{$}')

        self.assertEqual(info['key'], 'myscript{$}')
        self.assertEqual(info['type'], 'SCRIPT')
        self.assertEqual(info['backend'], 'TORCH')
        self.assertEqual(info['tag'], 'version1')
        self.assertTrue(info['duration'] > 0)
        self.assertEqual(info['samples'], -1)
        self.assertEqual(info['calls'], 100)
        self.assertEqual(info['errors'], 0)

        values = con.tensorget("c{$}", as_numpy=False)['values']
        self.assertEqual(values, [4.0, 6.0, 4.0, 6.0])

    def test_scripts_execute_multiple_list_input(self):
        con = self.get_client()
        con.scriptset("myscript{$}", "cpu", script, "version1")
        con.tensorset("a{$}", [2, 3, 2, 3], shape=(2, 2), dtype="float")
        con.tensorset("b{$}", [2, 3, 2, 3], shape=(2, 2), dtype="float")

        for _ in range(0, 100):
            con.scriptexecute('myscript{$}', 'bar_two_lists',
                              keys=["{$}"],
                              list_inputs=[["a{$}"], ["b{$}"]],
                              outputs=["c{$}"])

        info = con.infoget('myscript{$}')

        self.assertEqual(info['key'], 'myscript{$}')
        self.assertEqual(info['type'], 'SCRIPT')
        self.assertEqual(info['backend'], 'TORCH')
        self.assertEqual(info['tag'], 'version1')
        self.assertTrue(info['duration'] > 0)
        self.assertEqual(info['samples'], -1)
        self.assertEqual(info['calls'], 100)
        self.assertEqual(info['errors'], 0)

        values = con.tensorget('c{$}', as_numpy=False)['values']
        self.assertEqual(values, [4.0, 6.0, 4.0, 6.0])

    def test_scripts_execute_errors(self):
        con = self.get_client()
        con.scriptset("ket{1}", "cpu", script, tag="version1")
        con.tensorset("a{1}", [2, 3, 2, 3], shape=(2, 2), dtype="float")
        con.tensorset("b{1}", [2, 3, 2, 3], shape=(2, 2), dtype="float")

        con.delete("EMPTY{1}")
        # ERR no script at key from SCRIPTGET
        self.assertRaises(ResponseError, con.scriptget, "EMPTY{1}")

        con.set('NOT_SCRIPT{1}', 'BAR')
        # ERR wrong type from SCRIPTGET
        self.assertRaises(ResponseError, con.scriptget, 'NOT_SCRIPT{1}')

        con.delete('EMPTY{1}')
        # ERR no script at key from SCRIPTEXECUTE
        self.assertRaises(ResponseError, con.scriptexecute, 'EMPTY{1}', 'bar',
                          keys=['{1}'], inputs=['b{1}'], outputs=['c{1}'])

        con.set('NOT_SCRIPT{1}', 'BAR')
        # ERR wrong type from SCRIPTEXECUTE
        self.assertRaises(ResponseError, con.scriptexecute, 'NOT_SCRIPT{1}', 'bar',
                          keys=['{1}'], inputs=['b{1}'], outputs=['c{1}'])

        con.delete('EMPTY{1}')
        # ERR Input key is empty
        self.assertRaises(ResponseError, con.scriptexecute, 'ket{1}', 'bar',
                          keys=['{1}'], inputs=['EMPTY{1}', 'b{1}'], outputs=['c{1}'])

        con.set('NOT_TENSOR{1}', 'BAR')
        # ERR Input key not tensor
        self.assertRaises(ResponseError, con.scriptexecute, 'ket{1}', 'bar',
                          keys=['{1}'], inputs=['NOT_TENSOR{1}', 'b{1}'], outputs=['c{1}'])

        self.assertRaises(ResponseError, con.scriptexecute, 'ket{1}', 'bar',
                          keys=['{1}'], inputs=['b{1}'], outputs=['c{1}'])

        self.assertRaises(ResponseError, con.scriptexecute, 'ket{1}', 'bar', keys=['{1}'], inputs=['b{1}'], outputs=[])

        self.assertRaises(ResponseError, con.scriptexecute, 'ket{1}', 'bar', keys=['{1}'], inputs=[], outputs=[])

        self.assertRaises(ResponseError, con.scriptexecute, 'ket{1}', 'bar', keys=[], inputs=[], outputs=[])

    def test_scripts_execute_variadic_errors(self):
        con = self.get_client()
        con.scriptset("ket{$}", "cpu", script, tag="version1")
        con.tensorset("a{$}", [2, 3, 2, 3], shape=(2, 2), dtype="float")
        con.tensorset("b{$}", [2, 3, 2, 3], shape=(2, 2), dtype="float")

        con.delete('EMPTY{$}')
        # ERR Variadic input key is empty
        self.assertRaises(ResponseError, con.scriptexecute, 'ket{$}', 'bar_variadic',
                          keys=['{$}'], inputs=['a{$}'], list_inputs=[['EMPTY{$}', 'b{$}']], outputs=['c{$}'])

        con.set('NOT_TENSOR{$}', 'BAR')
        # ERR Variadic input key not tensor
        self.assertRaises(ResponseError, con.scriptexecute, 'ket{$}', 'bar_variadic',
                          keys=['{$}'], inputs=['a{$}'], list_inputs=[['NOT_TENSOR{$}', 'b{$}']], outputs=['c{$}'])

        self.assertRaises(ResponseError, con.scriptexecute, 'ket{$}', 'bar_variadic',
                          keys=['{$}'], inputs=['b{$}', '${$}'], outputs=['c{$}'])

        self.assertRaises(ResponseError, con.scriptexecute, 'ket{$}', 'bar_variadic',
                          keys=['{$}'], inputs=['b{$}'], list_inputs=[[]], outputs=[])

        self.assertRaises(ResponseError, con.scriptexecute, 'ket{$}', 'bar_variadic',
                          keys=['{$}'], inputs=[], list_inputs=[[]], outputs=[])

        self.assertRaises(ResponseError, con.scriptexecute, 'ket{$}', 'bar_variadic',
                          keys=['{$}'], list_inputs=[['a{$}'], ['b{$}']], outputs=[])

    def test_run_onnxml_model(self):
        mlmodel_path = os.path.join(MODEL_DIR, "boston.onnx")
        onnxml_model = load_model(mlmodel_path)
        con = self.get_client()
        con.modelstore("onnx_model", "onnx", "cpu", onnxml_model)
        tensor = np.ones((1, 13)).astype(np.float32)
        con.tensorset("input", tensor)
        con.modelexecute("onnx_model", ["input"], ["output"])
        # tests `convert_to_num`
        outtensor = con.tensorget("output", as_numpy=False)
        self.assertEqual(int(float(outtensor["values"][0])), 24)

    def test_run_onnxdl_model(self):
        # A PyTorch model that finds the square
        dlmodel_path = os.path.join(MODEL_DIR, "findsquare.onnx")
        onnxdl_model = load_model(dlmodel_path)
        con = self.get_client()
        con.modelstore("onnx_model", "onnx", "cpu", onnxdl_model)
        tensor = np.array((2,)).astype(np.float32)
        con.tensorset("input", tensor)
        con.modelexecute("onnx_model", ["input"], ["output"])
        outtensor = con.tensorget("output")
        self.assertTrue(np.allclose(outtensor, [4.0]))

    def test_run_pytorch_model(self):
        model_path = os.path.join(MODEL_DIR, torch_graph)
        ptmodel = load_model(model_path)
        con = self.get_client()
        con.modelstore("pt_model", "torch", "cpu", ptmodel, tag="v1.0")
        con.tensorset("a", [2, 3, 2, 3], shape=(2, 2), dtype="float")
        con.tensorset("b", [2, 3, 2, 3], shape=(2, 2), dtype="float")
        con.modelexecute("pt_model", ["a", "b"], ["output"])
        output = con.tensorget("output", as_numpy=False)
        self.assertTrue(np.allclose(output["values"], [4, 6, 4, 6]))

    def test_run_tflite_model(self):
        model_path = os.path.join(MODEL_DIR, "mnist_model_quant.tflite")
        tflmodel = load_model(model_path)
        con = self.get_client()
        con.modelstore("tfl_model", "tflite", "cpu", tflmodel)
        img = np.random.random((1, 1, 28, 28)).astype(np.float)
        con.tensorset("img", img)
        con.modelexecute("tfl_model", ["img"], ["output1", "output2"])
        output = con.tensorget("output1")
        self.assertTrue(np.allclose(output, [8]))

    # AI.MODELRUN is deprecated by AI.MODELEXECUTE
    def test_deprecated_modelrun(self):
        model_path = os.path.join(MODEL_DIR, "graph.pb")
        model_pb = load_model(model_path)

        con = self.get_client()
        con.modelstore(
            "m", "tf", "cpu", model_pb, inputs=["a", "b"], outputs=["mul"], tag="v1.0"
        )

        con.tensorset("a", (2, 3), dtype="float")
        con.tensorset("b", (2, 3), dtype="float")
        con.modelrun("m", ["a", "b"], ["c"])
        tensor = con.tensorget("c")
        self.assertTrue(np.allclose([4, 9], tensor))

    def test_info(self):
        model_path = os.path.join(MODEL_DIR, tf_graph)
        model_pb = load_model(model_path)
        con = self.get_client()
        con.modelstore("m", "tf", "cpu", model_pb,
                       inputs=["a", "b"], outputs=["mul"])
        first_info = con.infoget("m")
        expected = {
            "key": "m",
            "type": "MODEL",
            "backend": "TF",
            "device": "cpu",
            "tag": "",
            "duration": 0,
            "samples": 0,
            "calls": 0,
            "errors": 0,
        }
        self.assertEqual(first_info, expected)
        con.tensorset("a", (2, 3), dtype="float")
        con.tensorset("b", (2, 3), dtype="float")
        con.modelexecute("m", ["a", "b"], ["c"])
        con.modelexecute("m", ["a", "b"], ["c"])
        second_info = con.infoget("m")
        self.assertEqual(second_info["calls"], 2)  # 2 model runs
        con.inforeset("m")
        third_info = con.infoget("m")
        # before modelrun and after reset
        self.assertEqual(first_info, third_info)

    def test_model_scan(self):
        model_path = os.path.join(MODEL_DIR, tf_graph)
        model_pb = load_model(model_path)
        con = self.get_client()
        con.modelstore(
            "m", "tf", "cpu", model_pb, inputs=["a", "b"], outputs=["mul"], tag="v1.2"
        )
        model_path = os.path.join(MODEL_DIR, "pt-minimal.pt")
        ptmodel = load_model(model_path)
        con = self.get_client()
        # TODO: RedisAI modelscan issue
        con.modelstore("pt_model", "torch", "cpu", ptmodel)
        mlist = con.modelscan()
        self.assertEqual(mlist, [["pt_model", ""], ["m", "v1.2"]])

    def test_script_scan(self):
        con = self.get_client()
        con.scriptset("ket1", "cpu", script, tag="v1.0")
        con.scriptset("ket2", "cpu", script)
        slist = con.scriptscan()
        self.assertEqual(slist, [["ket1", "v1.0"], ["ket2", ""]])

    def test_debug(self):
        con = self.get_client(debug=True)
        with Capturing() as output:
            con.tensorset("x", (2, 3, 4, 5), dtype="float")
        self.assertEqual(["AI.TENSORSET x FLOAT 4 VALUES 2 3 4 5"], output)


class DagTestCase(RedisAITestBase):
    def setUp(self):
        super().setUp()
        con = self.get_client()
        model_path = os.path.join(MODEL_DIR, torch_graph)
        ptmodel = load_model(model_path)
        con.modelstore("pt_model", "torch", "cpu", ptmodel, tag="v7.0")

    def test_dagrun_with_load(self):
        con = self.get_client()
        con.tensorset("a", [2, 3, 2, 3], shape=(2, 2), dtype="float")

        dag = con.dag(load="a")
        dag.tensorset("b", [2, 3, 2, 3], shape=(2, 2), dtype="float")
        dag.modelrun("pt_model", ["a", "b"], ["output"])
        dag.tensorget("output")
        result = dag.run()
        expected = ["OK", "OK", np.array(
            [[4.0, 6.0], [4.0, 6.0]], dtype=np.float32)]
        self.assertTrue(np.allclose(expected.pop(), result.pop()))
        self.assertEqual(expected, result)
        self.assertRaises(ResponseError, con.tensorget, "b")

    def test_dagrun_with_persist(self):
        con = self.get_client()

        with self.assertRaises(ResponseError):
            dag = con.dag(persist="wrongkey")
            dag.tensorset("a", [2, 3, 2, 3], shape=(2, 2), dtype="float").run()

        dag = con.dag(persist=["b"])
        dag.tensorset("a", [2, 3, 2, 3], shape=(2, 2), dtype="float")
        dag.tensorset("b", [2, 3, 2, 3], shape=(2, 2), dtype="float")
        dag.tensorget("b")
        result = dag.run()
        b = con.tensorget("b")
        self.assertTrue(np.allclose(b, result[-1]))
        self.assertEqual(b.dtype, np.float32)
        self.assertEqual(len(result), 3)

    def test_dagrun_with_keys(self):
        # Ask about better test
        con = self.get_client()
        dag = con.dag(keys=["{1}"])
        dag.tensorset("tensor1", [5, 10], shape=(1, 2), dtype="float")
        dag.tensorset("tensor2", [5, 10], shape=(1, 2), dtype="float")
        result = dag.run()
        self.assertEqual(result, ['OK', 'OK'])

    def test_dagrun_calling_on_return(self):
        con = self.get_client()
        con.tensorset("a", [2, 3, 2, 3], shape=(2, 2), dtype="float")
        result = (
            con.dag(load="a")
            .tensorset("b", [2, 3, 2, 3], shape=(2, 2), dtype="float")
            .modelrun("pt_model", ["a", "b"], ["output"])
            .tensorget("output")
            .run()
        )
        expected = ["OK", "OK", np.array(
            [[4.0, 6.0], [4.0, 6.0]], dtype=np.float32)]
        self.assertTrue(np.allclose(expected.pop(), result.pop()))
        self.assertEqual(expected, result)

    def test_dagrun_without_load_and_persist(self):
        con = self.get_client()

        dag = con.dag(load="wrongkey")
        with self.assertRaises(ResponseError):
            dag.tensorget("wrongkey").run()

        dag = con.dag(keys=["a", "b"])
        dag.tensorset("a", [2, 3, 2, 3], shape=(2, 2), dtype="float")
        dag.tensorset("b", [2, 3, 2, 3], shape=(2, 2), dtype="float")
        dag.modelrun("pt_model", ["a", "b"], ["output"])
        dag.tensorget("output")
        result = dag.run()
        expected = [
            "OK",
            "OK",
            "OK",
            np.array([[4.0, 6.0], [4.0, 6.0]], dtype=np.float32),
        ]
        self.assertTrue(np.allclose(expected.pop(), result.pop()))
        self.assertEqual(expected, result)

    def test_dagrun_with_load_and_persist(self):
        con = self.get_client()
        con.tensorset("a", [2, 3, 2, 3], shape=(2, 2), dtype="float")
        con.tensorset("b", [2, 3, 2, 3], shape=(2, 2), dtype="float")
        dag = con.dag(load=["a", "b"], persist="output")
        dag.modelrun("pt_model", ["a", "b"], ["output"])
        dag.tensorget("output")
        result = dag.run()
        expected = ["OK", np.array([[4.0, 6.0], [4.0, 6.0]], dtype=np.float32)]
        result_outside_dag = con.tensorget("output")
        self.assertTrue(np.allclose(expected.pop(), result.pop()))
        result = dag.run()
        self.assertTrue(np.allclose(result_outside_dag, result.pop()))
        self.assertEqual(expected, result)

    def test_dagrunRO(self):
        con = self.get_client()
        con.tensorset("a", [2, 3, 2, 3], shape=(2, 2), dtype="float")
        con.tensorset("b", [2, 3, 2, 3], shape=(2, 2), dtype="float")
        with self.assertRaises(RuntimeError):
            con.dag(load=["a", "b"], persist="output", readonly=True)
        dag = con.dag(load=["a", "b"], readonly=True)
        dag.modelrun("pt_model", ["a", "b"], ["output"])
        dag.tensorget("output")
        result = dag.run()
        expected = ["OK", np.array([[4.0, 6.0], [4.0, 6.0]], dtype=np.float32)]
        self.assertTrue(np.allclose(expected.pop(), result.pop()))


class PipelineTest(RedisAITestBase):
    def test_pipeline_non_transaction(self):
        con = self.get_client()
        arr = np.array([[2.0, 3.0], [2.0, 3.0]], dtype=np.float32)
        pipe = con.pipeline(transaction=False)
        pipe = pipe.tensorset("a", arr).set("native", 1)
        pipe = pipe.tensorget("a", as_numpy=False)
        pipe = pipe.tensorget("a", as_numpy=True).tensorget(
            "a", meta_only=True)
        result = pipe.execute()
        expected = [
            b"OK",
            True,
            {"dtype": "FLOAT", "shape": [2, 2],
                "values": [2.0, 3.0, 2.0, 3.0]},
            arr,
            {"dtype": "FLOAT", "shape": [2, 2]},
        ]
        for res, exp in zip(result, expected):
            if isinstance(res, np.ndarray):
                self.assertTrue(np.allclose(exp, res))
            else:
                self.assertEqual(res, exp)

    def test_pipeline_transaction(self):
        con = self.get_client()
        arr = np.array([[2.0, 3.0], [2.0, 3.0]], dtype=np.float32)
        pipe = con.pipeline(transaction=True)
        pipe = pipe.tensorset("a", arr).set("native", 1)
        pipe = pipe.tensorget("a", as_numpy=False)
        pipe = pipe.tensorget("a", as_numpy=True).tensorget(
            "a", meta_only=True)
        result = pipe.execute()
        expected = [
            b"OK",
            True,
            {"dtype": "FLOAT", "shape": [2, 2],
                "values": [2.0, 3.0, 2.0, 3.0]},
            arr,
            {"dtype": "FLOAT", "shape": [2, 2]},
        ]
        for res, exp in zip(result, expected):
            if isinstance(res, np.ndarray):
                self.assertTrue(np.allclose(exp, res))
            else:
                self.assertEqual(res, exp)<|MERGE_RESOLUTION|>--- conflicted
+++ resolved
@@ -30,12 +30,6 @@
 script = r"""
 def bar(a, b):
     return a + b
-    
-def bar_variadic(a, args : List[Tensor]):
-    return args[0] + args[1]
-    
-def bar_two_lists(a: List[Tensor], b:List[Tensor]):
-    return a[0] + b[0]
 """
 
 
@@ -148,121 +142,6 @@
                 tag="v1.0",
             )
         con.modelset(
-            "m", "tf", "cpu", model_pb, inputs=["a", "b"], outputs=["mul"], tag="v1.0"
-        )
-        model = con.modelget("m", meta_only=True)
-        self.assertEqual(
-            model,
-            {
-                "backend": "TF",
-                "batchsize": 0,
-                "device": "cpu",
-                "inputs": ["a", "b"],
-                "minbatchsize": 0,
-<<<<<<< HEAD
-=======
-                "minbatchtimeout": 0,
->>>>>>> 3a7d3a61
-                "outputs": ["mul"],
-                "tag": "v1.0",
-            },
-        )
-
-    def test_modelstore_errors(self):
-        model_path = os.path.join(MODEL_DIR, "graph.pb")
-        model_pb = load_model(model_path)
-        con = self.get_client()
-<<<<<<< HEAD
-=======
-
-        with self.assertRaises(ValueError) as e:
-            con.modelstore(
-                None,
-                "TF",
-                "CPU",
-                model_pb,
-                inputs=["a", "b"],
-                outputs=["mul"]
-            )
-        self.assertEqual(str(e.exception), "Model name was not given")
-
->>>>>>> 3a7d3a61
-        with self.assertRaises(ValueError) as e:
-            con.modelstore(
-                "m",
-                "tf",
-                "wrongdevice",
-                model_pb,
-                inputs=["a", "b"],
-                outputs=["mul"],
-                tag="v1.0",
-            )
-        self.assertTrue(str(e.exception).startswith("Device not allowed"))
-        with self.assertRaises(ValueError) as e:
-            con.modelstore(
-                "m",
-                "wrongbackend",
-                "cpu",
-                model_pb,
-                inputs=["a", "b"],
-                outputs=["mul"],
-                tag="v1.0",
-            )
-        self.assertTrue(str(e.exception).startswith("Backend not allowed"))
-        with self.assertRaises(ValueError) as e:
-            con.modelstore(
-                "m",
-                "tf",
-                "cpu",
-                model_pb,
-                inputs=["a", "b"],
-                outputs=["mul"],
-                tag="v1.0",
-                minbatch=2,
-            )
-        self.assertEqual(str(e.exception),
-                         "Minbatch is not allowed without batch")
-        with self.assertRaises(ValueError) as e:
-            con.modelstore(
-                "m",
-                "tf",
-                "cpu",
-                model_pb,
-                inputs=["a", "b"],
-                outputs=["mul"],
-                tag="v1.0",
-                batch=4,
-                minbatchtimeout=1000,
-            )
-        self.assertTrue(
-            str(e.exception), "Minbatchtimeout is not allowed without minbatch"
-        )
-        with self.assertRaises(ValueError) as e:
-            con.modelstore("m", "tf", "cpu", model_pb, tag="v1.0")
-        self.assertTrue(
-            str(e.exception),
-            "Require keyword arguments inputs and outputs for TF models",
-        )
-        with self.assertRaises(ValueError) as e:
-            con.modelstore(
-                "m",
-                "torch",
-                "cpu",
-                model_pb,
-                inputs=["a", "b"],
-                outputs=["mul"],
-                tag="v1.0",
-            )
-        self.assertTrue(
-            str(e.exception),
-            "Inputs and outputs keywords should not be specified for this backend",
-        )
-
-    def test_modelget_meta(self):
-        model_path = os.path.join(MODEL_DIR, tf_graph)
-        model_pb = load_model(model_path)
-        con = self.get_client()
-        con.modelstore(
             "m", "tf", "cpu", model_pb, inputs=["a", "b"], outputs=["mul"], tag="v1.0"
         )
         model = con.modelget("m", meta_only=True)
@@ -280,6 +159,115 @@
             },
         )
 
+    def test_modelstore_errors(self):
+        model_path = os.path.join(MODEL_DIR, "graph.pb")
+        model_pb = load_model(model_path)
+        con = self.get_client()
+
+        with self.assertRaises(ValueError) as e:
+            con.modelstore(
+                None,
+                "TF",
+                "CPU",
+                model_pb,
+                inputs=["a", "b"],
+                outputs=["mul"]
+            )
+        self.assertEqual(str(e.exception), "Model name was not given")
+
+        with self.assertRaises(ValueError) as e:
+            con.modelstore(
+                "m",
+                "tf",
+                "wrongdevice",
+                model_pb,
+                inputs=["a", "b"],
+                outputs=["mul"],
+                tag="v1.0",
+            )
+        self.assertTrue(str(e.exception).startswith("Device not allowed"))
+        with self.assertRaises(ValueError) as e:
+            con.modelstore(
+                "m",
+                "wrongbackend",
+                "cpu",
+                model_pb,
+                inputs=["a", "b"],
+                outputs=["mul"],
+                tag="v1.0",
+            )
+        self.assertTrue(str(e.exception).startswith("Backend not allowed"))
+        with self.assertRaises(ValueError) as e:
+            con.modelstore(
+                "m",
+                "tf",
+                "cpu",
+                model_pb,
+                inputs=["a", "b"],
+                outputs=["mul"],
+                tag="v1.0",
+                minbatch=2,
+            )
+        self.assertEqual(str(e.exception),
+                         "Minbatch is not allowed without batch")
+        with self.assertRaises(ValueError) as e:
+            con.modelstore(
+                "m",
+                "tf",
+                "cpu",
+                model_pb,
+                inputs=["a", "b"],
+                outputs=["mul"],
+                tag="v1.0",
+                batch=4,
+                minbatchtimeout=1000,
+            )
+        self.assertTrue(
+            str(e.exception), "Minbatchtimeout is not allowed without minbatch"
+        )
+        with self.assertRaises(ValueError) as e:
+            con.modelstore("m", "tf", "cpu", model_pb, tag="v1.0")
+        self.assertTrue(
+            str(e.exception),
+            "Require keyword arguments inputs and outputs for TF models",
+        )
+        with self.assertRaises(ValueError) as e:
+            con.modelstore(
+                "m",
+                "torch",
+                "cpu",
+                model_pb,
+                inputs=["a", "b"],
+                outputs=["mul"],
+                tag="v1.0",
+            )
+        self.assertTrue(
+            str(e.exception),
+            "Inputs and outputs keywords should not be specified for this backend",
+        )
+
+    def test_modelget_meta(self):
+        model_path = os.path.join(MODEL_DIR, tf_graph)
+        model_pb = load_model(model_path)
+        con = self.get_client()
+        con.modelstore(
+            "m", "tf", "cpu", model_pb, inputs=["a", "b"], outputs=["mul"], tag="v1.0"
+        )
+        model = con.modelget("m", meta_only=True)
+        self.assertEqual(
+            model,
+            {
+                "backend": "TF",
+                "batchsize": 0,
+                "device": "cpu",
+                "inputs": ["a", "b"],
+                "minbatchsize": 0,
+                "minbatchtimeout": 0,
+                "outputs": ["mul"],
+                "tag": "v1.0",
+            },
+        )
+
     def test_modelexecute_non_list_input_output(self):
         model_path = os.path.join(MODEL_DIR, "graph.pb")
         model_pb = load_model(model_path)
@@ -330,8 +318,6 @@
             "m", "tf", "cpu", model_pb, inputs=["a", "b"], outputs="mul", tag="v1.0"
         )
 
-<<<<<<< HEAD
-=======
         # Required arguments ar None
         with self.assertRaises(ValueError) as e:
             con.modelexecute(
@@ -341,7 +327,6 @@
             )
         self.assertEqual(str(e.exception), "Missing required arguments for model execute command")
 
->>>>>>> 3a7d3a61
         # wrong model
         with self.assertRaises(ResponseError) as e:
             con.modelstore(
@@ -363,7 +348,7 @@
         con.modeldel("m")
         self.assertRaises(ResponseError, con.modelget, "m")
 
-    def test_scripts_run(self):
+    def test_scripts(self):
         con = self.get_client()
         self.assertRaises(ResponseError, con.scriptset,
                           "ket", "cpu", "return 1")
@@ -385,175 +370,6 @@
         self.assertNotIn("source", script_det)
         con.scriptdel("ket")
         self.assertRaises(ResponseError, con.scriptget, "ket")
-
-    def test_scripts_execute_basic(self):
-        con = self.get_client()
-        self.assertRaises(ResponseError, con.scriptset, "ket", "cpu", "return 1")
-        con.scriptset("ket", "cpu", script)
-        con.tensorset("a", (2, 3), dtype="float")
-        con.tensorset("b", (2, 3), dtype="float")
-        # try with bad arguments:
-        self.assertRaises(
-            ResponseError, con.scriptexecute, "ket", "bar", keys=["a", "c"], inputs=["a"], outputs=["c"]
-        )
-        con.scriptexecute("ket", "bar", keys=["a", "b", "c"], inputs=["a", "b"], outputs=["c"])
-        tensor = con.tensorget("c", as_numpy=False)
-        self.assertEqual([4, 6], tensor["values"])
-        script_det = con.scriptget("ket")
-        self.assertTrue(script_det["device"] == "cpu")
-        self.assertTrue(script_det["source"] == script)
-        script_det = con.scriptget("ket", meta_only=True)
-        self.assertTrue(script_det["device"] == "cpu")
-        self.assertNotIn("source", script_det)
-        con.scriptdel("ket")
-        self.assertRaises(ResponseError, con.scriptget, "ket")
-
-    def test_scripts_execute_advanced(self):
-        con = self.get_client()
-        con.scriptset("myscript{1}", "cpu", script, "version1")
-        con.tensorset("a{1}", [2, 3, 2, 3], shape=(2, 2), dtype="float")
-        con.tensorset("b{1}", [2, 3, 2, 3], shape=(2, 2), dtype="float")
-
-        for _ in range(0, 100):
-            con.scriptexecute("myscript{1}", "bar", keys=["{1}"], inputs=["a{1}", "b{1}"], outputs=["c{1}"])
-
-        info = con.infoget('myscript{1}')
-        self.assertEqual(info['key'], 'myscript{1}')
-        self.assertEqual(info['type'], 'SCRIPT')
-        self.assertEqual(info['backend'], 'TORCH')
-        self.assertEqual(info['tag'], 'version1')
-        self.assertTrue(info['duration'] > 0)
-        self.assertEqual(info['samples'], -1)
-        self.assertEqual(info['calls'], 100)
-        self.assertEqual(info['errors'], 0)
-
-        values = con.tensorget("c{1}", as_numpy=False)['values']
-        self.assertEqual(values, [4.0, 6.0, 4.0, 6.0])
-
-    def test_scripts_execute_list_input(self):
-        con = self.get_client()
-        con.scriptset("myscript{$}", "cpu", script, "version1")
-        con.tensorset("a{$}", [2, 3, 2, 3], shape=(2, 2), dtype="float")
-        con.tensorset("b1{$}", [2, 3, 2, 3], shape=(2, 2), dtype="float")
-        con.tensorset("b2{$}", [2, 3, 2, 3], shape=(2, 2), dtype="float")
-
-        for _ in range(0, 100):
-            con.scriptexecute("myscript{$}", 'bar_variadic',
-                              keys=["{$}"],
-                              inputs=["a{$}"],
-                              list_inputs=[["b1{$}", "b2{$}"]],
-                              outputs=["c{$}"])
-
-        info = con.infoget('myscript{$}')
-
-        self.assertEqual(info['key'], 'myscript{$}')
-        self.assertEqual(info['type'], 'SCRIPT')
-        self.assertEqual(info['backend'], 'TORCH')
-        self.assertEqual(info['tag'], 'version1')
-        self.assertTrue(info['duration'] > 0)
-        self.assertEqual(info['samples'], -1)
-        self.assertEqual(info['calls'], 100)
-        self.assertEqual(info['errors'], 0)
-
-        values = con.tensorget("c{$}", as_numpy=False)['values']
-        self.assertEqual(values, [4.0, 6.0, 4.0, 6.0])
-
-    def test_scripts_execute_multiple_list_input(self):
-        con = self.get_client()
-        con.scriptset("myscript{$}", "cpu", script, "version1")
-        con.tensorset("a{$}", [2, 3, 2, 3], shape=(2, 2), dtype="float")
-        con.tensorset("b{$}", [2, 3, 2, 3], shape=(2, 2), dtype="float")
-
-        for _ in range(0, 100):
-            con.scriptexecute('myscript{$}', 'bar_two_lists',
-                              keys=["{$}"],
-                              list_inputs=[["a{$}"], ["b{$}"]],
-                              outputs=["c{$}"])
-
-        info = con.infoget('myscript{$}')
-
-        self.assertEqual(info['key'], 'myscript{$}')
-        self.assertEqual(info['type'], 'SCRIPT')
-        self.assertEqual(info['backend'], 'TORCH')
-        self.assertEqual(info['tag'], 'version1')
-        self.assertTrue(info['duration'] > 0)
-        self.assertEqual(info['samples'], -1)
-        self.assertEqual(info['calls'], 100)
-        self.assertEqual(info['errors'], 0)
-
-        values = con.tensorget('c{$}', as_numpy=False)['values']
-        self.assertEqual(values, [4.0, 6.0, 4.0, 6.0])
-
-    def test_scripts_execute_errors(self):
-        con = self.get_client()
-        con.scriptset("ket{1}", "cpu", script, tag="version1")
-        con.tensorset("a{1}", [2, 3, 2, 3], shape=(2, 2), dtype="float")
-        con.tensorset("b{1}", [2, 3, 2, 3], shape=(2, 2), dtype="float")
-
-        con.delete("EMPTY{1}")
-        # ERR no script at key from SCRIPTGET
-        self.assertRaises(ResponseError, con.scriptget, "EMPTY{1}")
-
-        con.set('NOT_SCRIPT{1}', 'BAR')
-        # ERR wrong type from SCRIPTGET
-        self.assertRaises(ResponseError, con.scriptget, 'NOT_SCRIPT{1}')
-
-        con.delete('EMPTY{1}')
-        # ERR no script at key from SCRIPTEXECUTE
-        self.assertRaises(ResponseError, con.scriptexecute, 'EMPTY{1}', 'bar',
-                          keys=['{1}'], inputs=['b{1}'], outputs=['c{1}'])
-
-        con.set('NOT_SCRIPT{1}', 'BAR')
-        # ERR wrong type from SCRIPTEXECUTE
-        self.assertRaises(ResponseError, con.scriptexecute, 'NOT_SCRIPT{1}', 'bar',
-                          keys=['{1}'], inputs=['b{1}'], outputs=['c{1}'])
-
-        con.delete('EMPTY{1}')
-        # ERR Input key is empty
-        self.assertRaises(ResponseError, con.scriptexecute, 'ket{1}', 'bar',
-                          keys=['{1}'], inputs=['EMPTY{1}', 'b{1}'], outputs=['c{1}'])
-
-        con.set('NOT_TENSOR{1}', 'BAR')
-        # ERR Input key not tensor
-        self.assertRaises(ResponseError, con.scriptexecute, 'ket{1}', 'bar',
-                          keys=['{1}'], inputs=['NOT_TENSOR{1}', 'b{1}'], outputs=['c{1}'])
-
-        self.assertRaises(ResponseError, con.scriptexecute, 'ket{1}', 'bar',
-                          keys=['{1}'], inputs=['b{1}'], outputs=['c{1}'])
-
-        self.assertRaises(ResponseError, con.scriptexecute, 'ket{1}', 'bar', keys=['{1}'], inputs=['b{1}'], outputs=[])
-
-        self.assertRaises(ResponseError, con.scriptexecute, 'ket{1}', 'bar', keys=['{1}'], inputs=[], outputs=[])
-
-        self.assertRaises(ResponseError, con.scriptexecute, 'ket{1}', 'bar', keys=[], inputs=[], outputs=[])
-
-    def test_scripts_execute_variadic_errors(self):
-        con = self.get_client()
-        con.scriptset("ket{$}", "cpu", script, tag="version1")
-        con.tensorset("a{$}", [2, 3, 2, 3], shape=(2, 2), dtype="float")
-        con.tensorset("b{$}", [2, 3, 2, 3], shape=(2, 2), dtype="float")
-
-        con.delete('EMPTY{$}')
-        # ERR Variadic input key is empty
-        self.assertRaises(ResponseError, con.scriptexecute, 'ket{$}', 'bar_variadic',
-                          keys=['{$}'], inputs=['a{$}'], list_inputs=[['EMPTY{$}', 'b{$}']], outputs=['c{$}'])
-
-        con.set('NOT_TENSOR{$}', 'BAR')
-        # ERR Variadic input key not tensor
-        self.assertRaises(ResponseError, con.scriptexecute, 'ket{$}', 'bar_variadic',
-                          keys=['{$}'], inputs=['a{$}'], list_inputs=[['NOT_TENSOR{$}', 'b{$}']], outputs=['c{$}'])
-
-        self.assertRaises(ResponseError, con.scriptexecute, 'ket{$}', 'bar_variadic',
-                          keys=['{$}'], inputs=['b{$}', '${$}'], outputs=['c{$}'])
-
-        self.assertRaises(ResponseError, con.scriptexecute, 'ket{$}', 'bar_variadic',
-                          keys=['{$}'], inputs=['b{$}'], list_inputs=[[]], outputs=[])
-
-        self.assertRaises(ResponseError, con.scriptexecute, 'ket{$}', 'bar_variadic',
-                          keys=['{$}'], inputs=[], list_inputs=[[]], outputs=[])
-
-        self.assertRaises(ResponseError, con.scriptexecute, 'ket{$}', 'bar_variadic',
-                          keys=['{$}'], list_inputs=[['a{$}'], ['b{$}']], outputs=[])
 
     def test_run_onnxml_model(self):
         mlmodel_path = os.path.join(MODEL_DIR, "boston.onnx")
@@ -716,15 +532,6 @@
         self.assertEqual(b.dtype, np.float32)
         self.assertEqual(len(result), 3)
 
-    def test_dagrun_with_keys(self):
-        # Ask about better test
-        con = self.get_client()
-        dag = con.dag(keys=["{1}"])
-        dag.tensorset("tensor1", [5, 10], shape=(1, 2), dtype="float")
-        dag.tensorset("tensor2", [5, 10], shape=(1, 2), dtype="float")
-        result = dag.run()
-        self.assertEqual(result, ['OK', 'OK'])
-
     def test_dagrun_calling_on_return(self):
         con = self.get_client()
         con.tensorset("a", [2, 3, 2, 3], shape=(2, 2), dtype="float")
@@ -747,7 +554,7 @@
         with self.assertRaises(ResponseError):
             dag.tensorget("wrongkey").run()
 
-        dag = con.dag(keys=["a", "b"])
+        dag = con.dag()
         dag.tensorset("a", [2, 3, 2, 3], shape=(2, 2), dtype="float")
         dag.tensorset("b", [2, 3, 2, 3], shape=(2, 2), dtype="float")
         dag.modelrun("pt_model", ["a", "b"], ["output"])
