<<<<<<< HEAD
from functools import wraps
from typing import Union, AnyStr, ByteString, List, Sequence
=======
>>>>>>> 3a7d3a61
import warnings
from functools import partial, wraps
from typing import Any, AnyStr, ByteString, List, Sequence, Union

import numpy as np
from deprecated import deprecated
from redis import StrictRedis

from redisai import command_builder as builder
from redisai.dag import Dag
from redisai.pipeline import Pipeline
from redisai.postprocessor import Processor

processor = Processor()


class Client(StrictRedis):
    """
    Redis client build specifically for the RedisAI module. It takes all the necessary
    parameters to establish the connection and an optional ``debug`` parameter on
    initialization

    Parameters
    ----------

    debug : bool
        If debug mode is ON, then each command that is sent to the server is
        printed to the terminal
    enable_postprocess : bool
        Flag to enable post processing. If enabled, all the bytestring-ed returns
        are converted to python strings recursively and key value pairs will be converted
        to dictionaries. Also note that, this flag doesn't work with pipeline() function
        since pipeline function could have native redis commands (along with RedisAI
        commands)

    Example
    -------
    >>> from redisai import Client
    >>> con = Client(host='localhost', port=6379)
    """

    REDISAI_COMMANDS_RESPONSE_CALLBACKS = {}

    def __init__(self, debug=False, enable_postprocess=True, *args, **kwargs):
        super().__init__(*args, **kwargs)
        if debug:
            self.execute_command = enable_debug(super().execute_command)
        self.enable_postprocess = enable_postprocess

    def pipeline(self, transaction: bool = True, shard_hint: bool = None) -> "Pipeline":
        """
        It follows the same pipeline implementation of native redis client but enables it
        to access redisai operation as well. This function is experimental in the
        current release.

        Example
        -------
        >>> pipe = con.pipeline(transaction=False)
        >>> pipe = pipe.set('nativeKey', 1)
        >>> pipe = pipe.tensorset('redisaiKey', np.array([1, 2]))
        >>> pipe.execute()
        [True, b'OK']
        """
        return Pipeline(
            self.enable_postprocess,
            self.connection_pool,
            self.response_callbacks,
            transaction=transaction,
            shard_hint=shard_hint,
        )

    def dag(
        self, load: Sequence = None, persist: Sequence = None, readonly: bool = False
    ) -> "Dag":
        """
        It returns a DAG object on which other DAG-allowed operations can be called. For
        more details about DAG in RedisAI, refer to the RedisAI documentation.

        Parameters
        ----------
        load : Union[AnyStr, List[AnyStr]]
            Load the list of given values from the keyspace to DAG scope
        persist : Union[AnyStr, List[AnyStr]]
            Write the list of given key, values to the keyspace from DAG scope
        readonly : bool
            If True, it triggers AI.DAGRUN_RO, the read only DAG which cannot write (PERSIST) to
            the keyspace. But since it can't write, it can execute on replicas


        Returns
        -------
        Any
            Dag object which holds other operations permitted inside DAG as attributes

        Example
        -------
        >>> con.tensorset('tensor', ...)
        'OK'
        >>> con.modelstore('model', ...)
        'OK'
        >>> dag = con.dag(load=['tensor'], persist=['output'])
        >>> dag.tensorset('another', ...)
        >>> dag.modelrun('model', inputs=['tensor', 'another'], outputs=['output'])
        >>> output = dag.tensorget('output').run()
        >>> # You can even chain the operations
        >>> result = dag.tensorset(**akwargs).modelrun(**bkwargs).tensorget(**ckwargs).run()
        """
        return Dag(
            load, persist, self.execute_command, readonly, self.enable_postprocess
        )

    def loadbackend(self, identifier: AnyStr, path: AnyStr) -> str:
        """
        RedisAI by default won't load any backends. User can either explicitly
        load the backend by using this function or let RedisAI load the required
        backend from the default path on-demand.

        Parameters
        ----------
        identifier : str
            Representing which backend. Allowed values - TF, TFLITE, TORCH & ONNX
        path: str
            Path to the shared object of the backend

        Returns
        -------
        str
            'OK' if success, raise an exception otherwise

        Example
        -------
        >>> con.loadbackend('TORCH', '/path/to/the/backend/redisai_torch.so')
        'OK'
        """
        args = builder.loadbackend(identifier, path)
        res = self.execute_command(*args)
        return res if not self.enable_postprocess else processor.loadbackend(res)

    def modelstore(
        self,
        key: AnyStr,
        backend: str,
        device: str,
        data: ByteString,
        batch: int = None,
        minbatch: int = None,
        minbatchtimeout: int = None,
        tag: AnyStr = None,
        inputs: Union[AnyStr, List[AnyStr]] = None,
        outputs: Union[AnyStr, List[AnyStr]] = None,
    ) -> str:
        """
        Set the model on provided key.

        Parameters
        ----------
        key : AnyStr
            Key name
        backend : str
            Backend name. Allowed backends are TF, TORCH, TFLITE, ONNX
        device : str
            Device name. Allowed devices are CPU and GPU. If multiple GPUs are available,
            it can be specified using the format GPU:<gpu number>. For example: GPU:0
        data : bytes
            Model graph read as bytes string
        batch : int
            Number of batches for doing auto-batching
        minbatch : int
            Minimum number of samples required in a batch for model execution
        minbatchtimeout : int
            The max number of miliseconds for which the engine will not trigger an execution
            if the number of samples is lower than minbatch (after minbatchtimeout is passed,
            the execution will start even if minbatch jas not reached)
        tag : AnyStr
            Any string that will be saved in RedisAI as tag for the model
        inputs : Union[AnyStr, List[AnyStr]]
            Input node(s) in the graph. Required only Tensorflow graphs
        outputs : Union[AnyStr, List[AnyStr]]
            Output node(s) in the graph Required only for Tensorflow graphs

        Returns
        -------
        str
            'OK' if success, raise an exception otherwise

        Example
        -------
        >>> # Torch model
        >>> model_path = os.path.join('path/to/TorchScriptModel.pt')
        >>> model = open(model_path, 'rb').read()
        >>> con.modeltore("model", 'torch', 'cpu', model, tag='v1.0')
        'OK'
        >>> # Tensorflow model
        >>> model_path = os.path.join('/path/to/tf_frozen_graph.pb')
        >>> model = open(model_path, 'rb').read()
        >>> con.modelstore('m', 'tf', 'cpu', model,
        ...              inputs=['a', 'b'], outputs=['mul'], tag='v1.0')
        'OK'
        """
        args = builder.modelstore(
            key,
            backend,
            device,
            data,
            batch,
            minbatch,
            minbatchtimeout,
            tag,
            inputs,
            outputs,
        )
        res = self.execute_command(*args)
        return res if not self.enable_postprocess else processor.modelstore(res)

    @deprecated(version="1.2.0", reason="Use modelstore instead")
    def modelset(
        self,
        key: AnyStr,
        backend: str,
        device: str,
        data: ByteString,
        batch: int = None,
        minbatch: int = None,
        tag: AnyStr = None,
        inputs: Union[AnyStr, List[AnyStr]] = None,
        outputs: Union[AnyStr, List[AnyStr]] = None,
    ) -> str:
        """
        Set the model on provided key.

        Parameters
        ----------
        key : AnyStr
            Key name
        backend : str
            Backend name. Allowed backends are TF, TORCH, TFLITE, ONNX
        device : str
            Device name. Allowed devices are CPU and GPU. If multiple GPUs are available,
            it can be specified using the format GPU:<gpu number>. For example: GPU:0
        data : bytes
            Model graph read as bytes string
        batch : int
            Number of batches for doing auto-batching
        minbatch : int
            Minimum number of samples required in a batch for model execution
        tag : AnyStr
            Any string that will be saved in RedisAI as tag for the model
        inputs : Union[AnyStr, List[AnyStr]]
            Input node(s) in the graph. Required only Tensorflow graphs
        outputs : Union[AnyStr, List[AnyStr]]
            Output node(s) in the graph Required only for Tensorflow graphs

        Returns
        -------
        str
            'OK' if success, raise an exception otherwise

        Example
        -------
        >>> # Torch model
        >>> model_path = os.path.join('path/to/TorchScriptModel.pt')
        >>> model = open(model_path, 'rb').read()
        >>> con.modelset("model", 'torch', 'cpu', model, tag='v1.0')
        'OK'
        >>> # Tensorflow model
        >>> model_path = os.path.join('/path/to/tf_frozen_graph.pb')
        >>> model = open(model_path, 'rb').read()
        >>> con.modelset('m', 'tf', 'cpu', model,
        ...              inputs=['a', 'b'], outputs=['mul'], tag='v1.0')
        'OK'
        """
        args = builder.modelset(
            key, backend, device, data, batch, minbatch, tag, inputs, outputs
        )
        res = self.execute_command(*args)
        return res if not self.enable_postprocess else processor.modelset(res)

    def modelget(self, key: AnyStr, meta_only=False) -> dict:
        """
        Fetch the model details and the model blob back from RedisAI

        Parameters
        ----------
        key : AnyStr
            Model key in RedisAI
        meta_only : bool
            If True, only the meta data will be fetched, not the model blob

        Returns
        -------
        dict
            A dictionary of model details such as device, backend etc. The model
            blob will be available at the key 'blob'

        Example
        -------
        >>> con.modelget('model', meta_only=True)
        {'backend': 'TF', 'device': 'cpu', 'tag': 'v1.0'}
        """
        args = builder.modelget(key, meta_only)
        res = self.execute_command(*args)
        return res if not self.enable_postprocess else processor.modelget(res)

    def modeldel(self, key: AnyStr) -> str:
        """
        Delete the model from the RedisAI server

        Parameters
        ----------
        key : AnyStr
            Key of the model to be deleted

        Returns
        -------
        str
            'OK' if success, raise an exception otherwise

        Example
        -------
        >>> con.modeldel('model')
        'OK'
        """
        args = builder.modeldel(key)
        res = self.execute_command(*args)
        return res if not self.enable_postprocess else processor.modeldel(res)

    def modelexecute(
        self,
        key: AnyStr,
        inputs: Union[AnyStr, List[AnyStr]],
        outputs: Union[AnyStr, List[AnyStr]],
        timeout: int = None,
    ) -> str:
        """
        Run the model using input(s) which are already in the scope and are associated
        to some keys. Modelexecute also needs the output key name(s) to store the output
        from the model. The number of outputs from the model and the number of keys
        provided here must be same. Otherwise, RedisAI throws an error

        Parameters
        ----------
        key : str
            Model key to run
        inputs : Union[AnyStr, List[AnyStr]]
            Tensor(s) which is already saved in the RedisAI using a tensorset call. These
            tensors will be used as the inputs for the modelexecute
        outputs : Union[AnyStr, List[AnyStr]]
            keys on which the outputs to be saved. If those keys exist already,
            modelexecute will overwrite them with new values
        timeout : int
            The max number on milisecinds that may pass before the request is prossced
            (meaning that the result will not be computed after that time and TIMEDOUT
            is returned in that case

        Returns
        -------
        str
            'OK' if success, raise an exception otherwise

        Example
        -------
        >>> con.modelstore('m', 'tf', 'cpu', model_pb,
        ...              inputs=['a', 'b'], outputs=['mul'], tag='v1.0')
        'OK'
        >>> con.tensorset('a', (2, 3), dtype='float')
        'OK'
        >>> con.tensorset('b', (2, 3), dtype='float')
        'OK'
        >>> con.modelexecute('m', ['a', 'b'], ['c'])
        'OK'
        """
        args = builder.modelexecute(key, inputs, outputs, timeout)
        res = self.execute_command(*args)
        return res if not self.enable_postprocess else processor.modelexecute(res)

    @deprecated(version="1.2.0", reason="Use modelexecute instead")
    def modelrun(
        self,
        key: AnyStr,
        inputs: Union[AnyStr, List[AnyStr]],
        outputs: Union[AnyStr, List[AnyStr]],
    ) -> str:
        """
        Run the model using input(s) which are already in the scope and are associated
        to some keys. Modelrun also needs the output key name(s) to store the output
        from the model. The number of outputs from the model and the number of keys
        provided here must be same. Otherwise, RedisAI throws an error

        Parameters
        ----------
        key : str
            Model key to run
        inputs : Union[AnyStr, List[AnyStr]]
            Tensor(s) which is already saved in the RedisAI using a tensorset call. These
            tensors will be used as the input for the modelrun
        outputs : Union[AnyStr, List[AnyStr]]
            keys on which the outputs to be saved. If those keys exist already, modelrun
            will overwrite them with new values

        Returns
        -------
        str
            'OK' if success, raise an exception otherwise

        Example
        -------
        >>> con.modelstore('m', 'tf', 'cpu', model_pb,
        ...              inputs=['a', 'b'], outputs=['mul'], tag='v1.0')
        'OK'
        >>> con.tensorset('a', (2, 3), dtype='float')
        'OK'
        >>> con.tensorset('b', (2, 3), dtype='float')
        'OK'
        >>> con.modelrun('m', ['a', 'b'], ['c'])
        'OK'
        """
        args = builder.modelrun(key, inputs, outputs)
        res = self.execute_command(*args)
        return res if not self.enable_postprocess else processor.modelrun(res)

    def modelscan(self) -> List[List[AnyStr]]:
        """
        Returns the list of all the models in the RedisAI server. Modelscan API is
        currently experimental and might be removed or changed in the future without
        warning

        Returns
        -------
        List[List[AnyStr]]
            List of list of models and tags for each model if they existed

        Example
        -------
        >>> con.modelscan()
        [['pt_model', ''], ['m', 'v1.2']]
        """
        warnings.warn(
            "Experimental: Model List API is experimental and might change "
            "in the future without any notice",
            UserWarning,
        )
        args = builder.modelscan()
        res = self.execute_command(*args)
        return res if not self.enable_postprocess else processor.modelscan(res)

    def tensorset(
        self,
        key: AnyStr,
        tensor: Union[np.ndarray, list, tuple],
        shape: Sequence[int] = None,
        dtype: str = None,
    ) -> str:
        """
        Set the tensor to a key in RedisAI

        Parameters
        ----------
        key : AnyStr
            The name of the tensor
        tensor : Union[np.ndarray, list, tuple]
            A `np.ndarray` object or Python list or tuple
        shape : Sequence[int]
            Shape of the tensor. Required if `tensor` is list or tuple
        dtype : str
            Data type of the tensor. Required if `tensor` is list or tuple

        Returns
        -------
        str
            'OK' if success, raise an exception otherwise

        Example
        -------
        >>> con.tensorset('a', (2, 3), dtype='float')
        'OK'
        >>> input_array = np.array([2, 3], dtype=np.float32)
        >>> con.tensorset('x', input_array)
        'OK'
        """
        args = builder.tensorset(key, tensor, shape, dtype)
        res = self.execute_command(*args)
        return res if not self.enable_postprocess else processor.tensorset(res)

    def tensorget(
        self,
        key: AnyStr,
        as_numpy: bool = True,
        as_numpy_mutable: bool = False,
        meta_only: bool = False,
    ) -> Union[dict, np.ndarray]:
        """
        Retrieve the value of a tensor from the server. By default it returns the numpy
        array but it can be controlled using the `as_type` and `meta_only` argument.

        Parameters
        ----------
        key : AnyStr
            The name of the tensor
        as_numpy : bool
            If True, returns a numpy.ndarray. Returns the value as a list and the
            metadata in a dictionary if False. This flag also decides how to fetch
            the value from the RedisAI server, which also has performance implications
        as_numpy_mutable : bool
            If True, returns a a mutable numpy.ndarray object by copy the tensor data. Otherwise (as long as_numpy=True)
            the returned numpy.ndarray will use the original tensor buffer and will be for read-only
        meta_only : bool
            If True, the value is not retrieved, only the shape and the type

        Returns
        -------
        Union[dict, np.ndarray]
            Returns a dictionary of data or a numpy array. Default is numpy array

        Example
        -------
        >>> con.tensorget('x')
        array([2, 3, 4])
        >>> con.tensorget('x' as_numpy=False)
        {'values': [2, 3, 4], 'dtype': 'INT64', 'shape': [3]}
        >>> con.tensorget('x', meta_only=True)
        {'dtype': 'INT64', 'shape': [3]}
        """
        args = builder.tensorget(key, as_numpy, meta_only)
        res = self.execute_command(*args)
        return (
            res
            if not self.enable_postprocess
            else processor.tensorget(res, as_numpy, as_numpy_mutable, meta_only)
        )

    def scriptset(
        self, key: AnyStr, device: str, script: str, tag: AnyStr = None
    ) -> str:
        """
        Set the script to RedisAI. Action similar to Modelset. RedisAI uses the TorchScript
        engine to execute the script. So the script should have only TorchScript supported
        constructs. That being said, it's important to mention that using redisai script
        to do post processing or pre processing for a Tensorflow (or any other backend)
        is completely valid. For more details about TorchScript and supported ops,
        checkout TorchScript documentation.

        Parameters
        ----------
        key : AnyStr
            Script key at the server
        device : str
            Device name. Allowed devices are CPU and GPU. If multiple GPUs are available.
            it can be specified using the format GPU:<gpu number>. For example: GPU:0
        script : str
            Script itself, as a Python string
        tag : AnyStr
            Any string that will be saved in RedisAI as tag for the model

        Returns
        -------
        str
            'OK' if success, raise an exception otherwise

        Note
        ----
        Even though ``script`` is pure Python code, it's a subset of Python language and not
        all the Python operations are supported. For more details, checkout TorchScript
        documentation. It's also important to note that that the script is executed on a high
        performance C++ runtime instead of the Python interpreter. And hence ``script`` should
        not have any import statements (A common mistake people make all the time)

        Example
        -------
        >>> script = open(scriptpath).read()
        >>> con.scriptset('ket', 'cpu', script)
        'OK'
        """
        args = builder.scriptset(key, device, script, tag)
        res = self.execute_command(*args)
        return res if not self.enable_postprocess else processor.scriptset(res)

    def scriptget(self, key: AnyStr, meta_only=False) -> dict:
        """
        Get the saved script from RedisAI. Operation similar to model get

        Parameters
        ----------
        key : AnyStr
            Key of the script
        meta_only : bool
            If True, only the meta data will be fetched, not the script itself

        Returns
        -------
        dict
            Dictionary of script details which includes the script at the key ``source``

        Example
        -------
        >>> con.scriptget('ket', meta_only=True)
        {'device': 'cpu'}
        """
        args = builder.scriptget(key, meta_only)
        res = self.execute_command(*args)
        return res if not self.enable_postprocess else processor.scriptget(res)

    def scriptdel(self, key: AnyStr) -> str:
        """
        Delete the script from the RedisAI server

        Parameters
        ----------
        key : AnyStr
            Script key to be deleted

        Returns
        -------
        str
            'OK' if success, raise an exception otherwise

        Example
        -------
        >>> con.scriptdel('ket')
        'OK'
        """
        args = builder.scriptdel(key)
        res = self.execute_command(*args)
        return res if not self.enable_postprocess else processor.scriptdel(res)

    def scriptrun(
        self,
        key: AnyStr,
        function: AnyStr,
        inputs: Union[AnyStr, Sequence[AnyStr]],
        outputs: Union[AnyStr, Sequence[AnyStr]],
    ) -> str:
        """
        Run an already set script. Similar to modelrun

        Parameters
        ----------
        key : AnyStr
            Script key
        function : AnyStr
            Name of the function in the ``script``
        inputs : Union[AnyStr, List[AnyStr]]
            Tensor(s) which is already saved in the RedisAI using a tensorset call. These
            tensors will be used as the input for the modelrun
        outputs : Union[AnyStr, List[AnyStr]]
            keys on which the outputs to be saved. If those keys exist already, modelrun
            will overwrite them with new values

        Returns
        -------
        str
            'OK' if success, raise an exception otherwise

        Example
        -------
        >>> con.scriptrun('ket', 'bar', inputs=['a', 'b'], outputs=['c'])
        'OK'
        """
        args = builder.scriptrun(key, function, inputs, outputs)
        res = self.execute_command(*args)
        return res if not self.enable_postprocess else processor.scriptrun(res)

    def scriptscan(self) -> List[List[AnyStr]]:
        """
        Returns the list of all the script in the RedisAI server. Scriptscan API is
        currently experimental and might remove or change in the future without warning

        Returns
        -------
        List[List[AnyStr]]
            List of list of scripts and tags for each script if they existed

        Example
        -------
        >>> con.scriptscan()
        [['ket1', 'v1.0'], ['ket2', '']]
        """
        warnings.warn(
            "Experimental: Script List API is experimental and might change "
            "in the future without any notice",
            UserWarning,
        )
        args = builder.scriptscan()
        res = self.execute_command(*args)
        return res if not self.enable_postprocess else processor.scriptscan(res)

    def infoget(self, key: AnyStr) -> dict:
        """
        Get information such as
        - How long since the model has been running
        - How many samples have been processed
        - How many calls handled
        - How many errors raised
        - etc.

        Parameters
        ----------
        key : AnyStr
            Model key

        Returns
        -------
        dict
            Dictionary of model run details

        Example
        -------
        >>> con.infoget('m')
        {'key': 'm', 'type': 'MODEL', 'backend': 'TF', 'device': 'cpu', 'tag': '',
        'duration': 0, 'samples': 0, 'calls': 0, 'errors': 0}
        """
        args = builder.infoget(key)
        res = self.execute_command(*args)
        return res if not self.enable_postprocess else processor.infoget(res)

    def inforeset(self, key: AnyStr) -> str:
        """
        Reset the run information about the model

        Parameters
        ----------
        key : AnyStr
            Model key

        Returns
        -------
        str
            'OK' if success, raise an exception otherwise

        Example
        -------
        >>> con.inforeset('m')
        'OK'
        """
        args = builder.inforeset(key)
        res = self.execute_command(*args)
        return res if not self.enable_postprocess else processor.inforeset(res)


def enable_debug(f):
    @wraps(f)
    def wrapper(*args):
        print(*args)
        return f(*args)

    return wrapper<|MERGE_RESOLUTION|>--- conflicted
+++ resolved
@@ -1,11 +1,6 @@
-<<<<<<< HEAD
+import warnings
 from functools import wraps
-from typing import Union, AnyStr, ByteString, List, Sequence
-=======
->>>>>>> 3a7d3a61
-import warnings
-from functools import partial, wraps
-from typing import Any, AnyStr, ByteString, List, Sequence, Union
+from typing import AnyStr, ByteString, List, Sequence, Union
 
 import numpy as np
 from deprecated import deprecated
