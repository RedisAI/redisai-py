--- conflicted
+++ resolved
@@ -70,12 +70,7 @@
         )
 
     def dag(
-        self,
-        load: Sequence = None,
-        persist: Sequence = None,
-        keys: Sequence = None,
-        timeout: int = None,
-        readonly: bool = False
+        self, load: Sequence = None, persist: Sequence = None, readonly: bool = False
     ) -> "Dag":
         """
         It returns a DAG object on which other DAG-allowed operations can be called. For
@@ -87,12 +82,6 @@
             Load the list of given values from the keyspace to DAG scope
         persist : Union[AnyStr, List[AnyStr]]
             Write the list of given key, values to the keyspace from DAG scope
-        keys: Union[AnyStr, List[AnyStr]]
-            The keys' list which are used within this command.
-        timeout: int
-            The max number on milisecinds that may pass before the request is prossced
-            (meaning that the result will not be computed after that time and TIMEDOUT
-            is returned in that case)
         readonly : bool
             If True, it triggers AI.DAGRUN_RO, the read only DAG which cannot write (PERSIST) to
             the keyspace. But since it can't write, it can execute on replicas
@@ -117,7 +106,7 @@
         >>> result = dag.tensorset(**akwargs).modelrun(**bkwargs).tensorget(**ckwargs).run()
         """
         return Dag(
-            load, persist, keys, timeout, self.execute_command, readonly, self.enable_postprocess
+            load, persist, self.execute_command, readonly, self.enable_postprocess
         )
 
     def loadbackend(self, identifier: AnyStr, path: AnyStr) -> str:
@@ -148,8 +137,6 @@
         return res if not self.enable_postprocess else processor.loadbackend(res)
 
     def modelstore(
-<<<<<<< HEAD
-=======
         self,
         key: AnyStr,
         backend: str,
@@ -227,7 +214,6 @@
 
     @deprecated(version="1.2.0", reason="Use modelstore instead")
     def modelset(
->>>>>>> 3a7d3a61
         self,
         key: AnyStr,
         backend: str,
@@ -235,7 +221,6 @@
         data: ByteString,
         batch: int = None,
         minbatch: int = None,
-        minbatchtimeout: int = None,
         tag: AnyStr = None,
         inputs: Union[AnyStr, List[AnyStr]] = None,
         outputs: Union[AnyStr, List[AnyStr]] = None,
@@ -258,10 +243,6 @@
             Number of batches for doing auto-batching
         minbatch : int
             Minimum number of samples required in a batch for model execution
-        minbatchtimeout : int
-            The max number of miliseconds for which the engine will not trigger an execution
-            if the number of samples is lower than minbatch (after minbatchtimeout is passed,
-            the execution will start even if minbatch jas not reached)
         tag : AnyStr
             Any string that will be saved in RedisAI as tag for the model
         inputs : Union[AnyStr, List[AnyStr]]
@@ -279,52 +260,6 @@
         >>> # Torch model
         >>> model_path = os.path.join('path/to/TorchScriptModel.pt')
         >>> model = open(model_path, 'rb').read()
-        >>> con.modeltore("model", 'torch', 'cpu', model, tag='v1.0')
-        'OK'
-        >>> # Tensorflow model
-        >>> model_path = os.path.join('/path/to/tf_frozen_graph.pb')
-        >>> model = open(model_path, 'rb').read()
-        >>> con.modelstore('m', 'tf', 'cpu', model,
-        ...              inputs=['a', 'b'], outputs=['mul'], tag='v1.0')
-        'OK'
-        """
-        args = builder.modelstore(
-            key,
-            backend,
-            device,
-            data,
-            batch,
-            minbatch,
-            minbatchtimeout,
-            tag,
-            inputs,
-            outputs,
-        )
-        res = self.execute_command(*args)
-        return res if not self.enable_postprocess else processor.modelstore(res)
-
-    @deprecated(version="1.2.2", reason="Use modelstore instead")
-    def modelset(
-        self,
-        key: AnyStr,
-        backend: str,
-        device: str,
-        data: ByteString,
-        batch: int = None,
-        minbatch: int = None,
-        tag: AnyStr = None,
-        inputs: Union[AnyStr, List[AnyStr]] = None,
-        outputs: Union[AnyStr, List[AnyStr]] = None,
-    ) -> str:
-        """
-        Similar to modelstore (this is the deprecated version that will not be
-        supported in future versions).
-
-        Example
-        -------
-        >>> # Torch model
-        >>> model_path = os.path.join('path/to/TorchScriptModel.pt')
-        >>> model = open(model_path, 'rb').read()
         >>> con.modelset("model", 'torch', 'cpu', model, tag='v1.0')
         'OK'
         >>> # Tensorflow model
@@ -390,8 +325,6 @@
         return res if not self.enable_postprocess else processor.modeldel(res)
 
     def modelexecute(
-<<<<<<< HEAD
-=======
         self,
         key: AnyStr,
         inputs: Union[AnyStr, List[AnyStr]],
@@ -442,72 +375,36 @@
 
     @deprecated(version="1.2.0", reason="Use modelexecute instead")
     def modelrun(
->>>>>>> 3a7d3a61
-        self,
-        key: AnyStr,
-        inputs: Union[AnyStr, List[AnyStr]],
-        outputs: Union[AnyStr, List[AnyStr]],
-        timeout: int = None,
-    ) -> str:
-        """
-        Run the model using input(s) which are already in the scope and are associated
-        to some keys. Modelexecute also needs the output key name(s) to store the output
-        from the model. The number of outputs from the model and the number of keys
-        provided here must be same. Otherwise, RedisAI throws an error
-
-        Parameters
-        ----------
-        key : str
-            Model key to run
-        inputs : Union[AnyStr, List[AnyStr]]
-            Tensor(s) which is already saved in the RedisAI using a tensorset call. These
-            tensors will be used as the inputs for the modelexecute
-        outputs : Union[AnyStr, List[AnyStr]]
-            keys on which the outputs to be saved. If those keys exist already,
-            modelexecute will overwrite them with new values
-        timeout : int
-            The max number on milisecinds that may pass before the request is prossced
-            (meaning that the result will not be computed after that time and TIMEDOUT
-            is returned in that case
-
-        Returns
-        -------
-        str
-            'OK' if success, raise an exception otherwise
-
-        Example
-        -------
-        >>> con.modelstore('m', 'tf', 'cpu', model_pb,
-<<<<<<< HEAD
-        ...              inputs=['a', 'b'], outputs=['mul'], tag='v1.0')
-        'OK'
-        >>> con.tensorset('a', (2, 3), dtype='float')
-        'OK'
-        >>> con.tensorset('b', (2, 3), dtype='float')
-        'OK'
-        >>> con.modelexecute('m', ['a', 'b'], ['c'])
-        'OK'
-        """
-        args = builder.modelexecute(key, inputs, outputs, timeout)
-        res = self.execute_command(*args)
-        return res if not self.enable_postprocess else processor.modelexecute(res)
-
-    @deprecated(version="1.2.2", reason="Use modelexecute instead")
-    def modelrun(
         self,
         key: AnyStr,
         inputs: Union[AnyStr, List[AnyStr]],
         outputs: Union[AnyStr, List[AnyStr]],
     ) -> str:
         """
-        Similar to modelexecute (this is the deprecated version that will not be
-        supported in future versions).
+        Run the model using input(s) which are already in the scope and are associated
+        to some keys. Modelrun also needs the output key name(s) to store the output
+        from the model. The number of outputs from the model and the number of keys
+        provided here must be same. Otherwise, RedisAI throws an error
+
+        Parameters
+        ----------
+        key : str
+            Model key to run
+        inputs : Union[AnyStr, List[AnyStr]]
+            Tensor(s) which is already saved in the RedisAI using a tensorset call. These
+            tensors will be used as the input for the modelrun
+        outputs : Union[AnyStr, List[AnyStr]]
+            keys on which the outputs to be saved. If those keys exist already, modelrun
+            will overwrite them with new values
+
+        Returns
+        -------
+        str
+            'OK' if success, raise an exception otherwise
 
         Example
         -------
         >>> con.modelstore('m', 'tf', 'cpu', model_pb,
-=======
->>>>>>> 3a7d3a61
         ...              inputs=['a', 'b'], outputs=['mul'], tag='v1.0')
         'OK'
         >>> con.tensorset('a', (2, 3), dtype='float')
@@ -762,55 +659,6 @@
         res = self.execute_command(*args)
         return res if not self.enable_postprocess else processor.scriptrun(res)
 
-    def scriptexecute(
-        self,
-        key: AnyStr,
-        function: AnyStr,
-        keys: Union[AnyStr, Sequence[AnyStr]],
-        inputs: Union[AnyStr, Sequence[AnyStr]] = None,
-        list_inputs: Sequence[Sequence[AnyStr]] = None,
-        outputs: Union[AnyStr, Sequence[AnyStr]] = None,
-        timeout: int = None,
-    ) -> str:
-        """
-        Run an already set script. Similar to modelrun
-
-        Parameters
-        ----------
-        key : AnyStr
-            Script key
-        function : AnyStr
-            Name of the function in the ``script``
-        keys : Union[AnyStr, Sequence[AnyStr]]
-            Either a squence of key names that the script will access before, during and
-            after its execution, or a tag which all those keys share.
-        inputs : Union[AnyStr, List[AnyStr]]
-            Tensor(s) which is already saved in the RedisAI using a tensorset call. These
-            tensors will be used as the input for the modelrun
-        list_inputs : Sequence[Sequence[AnyStr]]
-            list of inputs.
-        outputs : Union[AnyStr, List[AnyStr]]
-            keys on which the outputs to be saved. If those keys exist already, modelrun
-            will overwrite them with new values
-        timeout : int
-            The max number on milisecinds that may pass before the request is prossced
-            (meaning that the result will not be computed after that time and TIMEDOUT
-            is returned in that case)
-
-        Returns
-        -------
-        str
-            'OK' if success, raise an exception otherwise
-
-        Example
-        -------
-        >>> con.scriptexecute('ket', 'bar', keys=['a', 'b', 'c'], inputs=['a', 'b'], outputs=['c'])
-        'OK'
-        """
-        args = builder.scriptexecute(key, function, keys, inputs, list_inputs, outputs, timeout)
-        res = self.execute_command(*args)
-        return res if not self.enable_postprocess else processor.scriptrun(res)
-
     def scriptscan(self) -> List[List[AnyStr]]:
         """
         Returns the list of all the script in the RedisAI server. Scriptscan API is
