from typing import AnyStr, ByteString, List, Sequence, Union

import numpy as np

from . import utils

# TODO: mypy check


def loadbackend(identifier: AnyStr, path: AnyStr) -> Sequence:
    return "AI.CONFIG LOADBACKEND", identifier, path


def modelstore(
    name: AnyStr,
    backend: str,
    device: str,
    data: ByteString,
    batch: int,
    minbatch: int,
    minbatchtimeout: int,
    tag: AnyStr,
    inputs: Union[AnyStr, List[AnyStr]],
    outputs: Union[AnyStr, List[AnyStr]],
) -> Sequence:
    if name is None:
        raise ValueError("Model name was not given")
    if device.upper() not in utils.allowed_devices:
        raise ValueError(
            f"Device not allowed. Use any from {utils.allowed_devices}")
    if backend.upper() not in utils.allowed_backends:
<<<<<<< HEAD
        raise ValueError(
            f"Backend not allowed. Use any from {utils.allowed_backends}")
=======
        raise ValueError(f"Backend not allowed. Use any from {utils.allowed_backends}")
>>>>>>> 3a7d3a61
    args = ["AI.MODELSTORE", name, backend, device]

    if tag is not None:
        args += ["TAG", tag]
    if batch is not None:
        args += ["BATCHSIZE", batch]
    if minbatch is not None:
        if batch is None:
            raise ValueError("Minbatch is not allowed without batch")
        args += ["MINBATCHSIZE", minbatch]
    if minbatchtimeout is not None:
        if minbatch is None:
            raise ValueError("Minbatchtimeout is not allowed without minbatch")
        args += ["MINBATCHTIMEOUT", minbatchtimeout]

    if backend.upper() == "TF":
        if not all((inputs, outputs)):
            raise ValueError(
                "Require keyword arguments inputs and outputs for TF models"
            )
        args += [
            "INPUTS",
            len(inputs) if isinstance(inputs, List) else 1,
            *utils.listify(inputs),
        ]
        args += [
            "OUTPUTS",
            len(outputs) if isinstance(outputs, List) else 1,
            *utils.listify(outputs),
        ]
    elif inputs is not None or outputs is not None:
        raise ValueError(
            "Inputs and outputs keywords should not be specified for this backend"
        )
    chunk_size = 500 * 1024 * 1024  # TODO: this should be configurable.
<<<<<<< HEAD
    data_chunks = [data[i: i + chunk_size]
                   for i in range(0, len(data), chunk_size)]
=======
    data_chunks = [data[i : i + chunk_size] for i in range(0, len(data), chunk_size)]
>>>>>>> 3a7d3a61
    # TODO: need a test case for this
    args += ["BLOB", *data_chunks]
    return args


def modelset(
    name: AnyStr,
    backend: str,
    device: str,
    data: ByteString,
    batch: int,
    minbatch: int,
    tag: AnyStr,
    inputs: Union[AnyStr, List[AnyStr]],
    outputs: Union[AnyStr, List[AnyStr]],
) -> Sequence:
    if device.upper() not in utils.allowed_devices:
<<<<<<< HEAD
        raise ValueError(
            f"Device not allowed. Use any from {utils.allowed_devices}")
    if backend.upper() not in utils.allowed_backends:
        raise ValueError(
            f"Backend not allowed. Use any from {utils.allowed_backends}")
=======
        raise ValueError(f"Device not allowed. Use any from {utils.allowed_devices}")
    if backend.upper() not in utils.allowed_backends:
        raise ValueError(f"Backend not allowed. Use any from {utils.allowed_backends}")
>>>>>>> 3a7d3a61
    args = ["AI.MODELSET", name, backend, device]

    if tag is not None:
        args += ["TAG", tag]
    if batch is not None:
        args += ["BATCHSIZE", batch]
    if minbatch is not None:
        if batch is None:
            raise ValueError("Minbatch is not allowed without batch")
        args += ["MINBATCHSIZE", minbatch]

    if backend.upper() == "TF":
        if not (all((inputs, outputs))):
            raise ValueError(
                "Require keyword arguments input and output for TF models")
        args += ["INPUTS", *utils.listify(inputs)]
        args += ["OUTPUTS", *utils.listify(outputs)]
    chunk_size = 500 * 1024 * 1024
    data_chunks = [data[i: i + chunk_size]
                   for i in range(0, len(data), chunk_size)]
    # TODO: need a test case for this
    args += ["BLOB", *data_chunks]
    return args


def modelget(name: AnyStr, meta_only=False) -> Sequence:
    args = ["AI.MODELGET", name, "META"]
    if not meta_only:
        args.append("BLOB")
    return args


def modeldel(name: AnyStr) -> Sequence:
    return "AI.MODELDEL", name


def modelexecute(
    name: AnyStr,
    inputs: Union[AnyStr, List[AnyStr]],
    outputs: Union[AnyStr, List[AnyStr]],
    timeout: int,
) -> Sequence:
<<<<<<< HEAD
=======
    if name is None or inputs is None or outputs is None:
        raise ValueError("Missing required arguments for model execute command")
>>>>>>> 3a7d3a61
    args = [
        "AI.MODELEXECUTE",
        name,
        "INPUTS",
        len(utils.listify(inputs)),
        *utils.listify(inputs),
        "OUTPUTS",
        len(utils.listify(outputs)),
        *utils.listify(outputs),
    ]
    if timeout is not None:
        args += ["TIMEOUT", timeout]
    return args


def modelrun(
    name: AnyStr,
    inputs: Union[AnyStr, List[AnyStr]],
    outputs: Union[AnyStr, List[AnyStr]],
) -> Sequence:
    args = (
        "AI.MODELRUN",
        name,
        "INPUTS",
        *utils.listify(inputs),
        "OUTPUTS",
        *utils.listify(outputs),
    )
    return args


def modelscan() -> Sequence:
    return ("AI._MODELSCAN",)


def tensorset(
    key: AnyStr,
    tensor: Union[np.ndarray, list, tuple],
    shape: Sequence[int] = None,
    dtype: str = None,
) -> Sequence:
    if np and isinstance(tensor, np.ndarray):
        dtype, shape, blob = utils.numpy2blob(tensor)
        args = ["AI.TENSORSET", key, dtype, *shape, "BLOB", blob]
    elif isinstance(tensor, (list, tuple)):
        try:
            dtype = utils.dtype_dict[dtype.lower()]
        except KeyError:
            raise TypeError(
                f"``{dtype}`` is not supported by RedisAI. Currently "
                f"supported types are {list(utils.dtype_dict.keys())}"
            )
        except AttributeError:
            raise TypeError(
                "tensorset() missing argument 'dtype' or value of 'dtype' is None"
            )
        if shape is None:
            shape = (len(tensor),)
        args = ["AI.TENSORSET", key, dtype, *shape, "VALUES", *tensor]
    else:
        raise TypeError(
            f"``tensor`` argument must be a numpy array or a list or a "
            f"tuple, but got {type(tensor)}"
        )
    return args


def tensorget(key: AnyStr, as_numpy: bool = True, meta_only: bool = False) -> Sequence:
    args = ["AI.TENSORGET", key, "META"]
    if not meta_only:
        if as_numpy is True:
            args.append("BLOB")
        else:
            args.append("VALUES")
    return args


def scriptset(name: AnyStr, device: str, script: str, tag: AnyStr = None) -> Sequence:
    if device.upper() not in utils.allowed_devices:
        raise ValueError(
            f"Device not allowed. Use any from {utils.allowed_devices}")
    args = ["AI.SCRIPTSET", name, device]
    if tag:
        args += ["TAG", tag]
    args.append("SOURCE")
    args.append(script)
    return args


def scriptget(name: AnyStr, meta_only=False) -> Sequence:
    args = ["AI.SCRIPTGET", name, "META"]
    if not meta_only:
        args.append("SOURCE")
    return args


def scriptdel(name: AnyStr) -> Sequence:
    return "AI.SCRIPTDEL", name


def scriptrun(
    name: AnyStr,
    function: AnyStr,
    inputs: Union[AnyStr, Sequence[AnyStr]],
    outputs: Union[AnyStr, Sequence[AnyStr]],
) -> Sequence:
    args = (
        "AI.SCRIPTRUN",
        name,
        function,
        "INPUTS",
        *utils.listify(inputs),
        "OUTPUTS",
        *utils.listify(outputs),
    )
    return args

def scriptexecute(
    name: AnyStr,
    function: AnyStr,
    keys: Union[AnyStr, Sequence[AnyStr]],
    inputs: Union[AnyStr, Sequence[AnyStr]],
    list_inputs: Sequence[Sequence[AnyStr]],
    outputs: Union[AnyStr, Sequence[AnyStr]],
    timeout: int,
) -> Sequence:
    args = [
        "AI.SCRIPTEXECUTE",
        name,
        function,
        "KEYS",
        len(utils.listify(keys)),
        *utils.listify(keys),
    ]

    if inputs is not None:
        args += ["INPUTS", len(utils.listify(inputs)), *utils.listify(inputs)]
    if list_inputs is not None:
        for li in list_inputs:
            args += ["LIST_INPUTS", len(li), *li]
    if outputs is not None:
        args += ["OUTPUTS", len(utils.listify(outputs)), *utils.listify(outputs)]
    if timeout is not None:
        args += ["TIMEOUT", timeout]

    return args

def scriptscan() -> Sequence:
    return ("AI._SCRIPTSCAN",)


def infoget(key: AnyStr) -> Sequence:
    return "AI.INFO", key


def inforeset(key: AnyStr) -> Sequence:
    return "AI.INFO", key, "RESETSTAT"<|MERGE_RESOLUTION|>--- conflicted
+++ resolved
@@ -26,15 +26,9 @@
     if name is None:
         raise ValueError("Model name was not given")
     if device.upper() not in utils.allowed_devices:
-        raise ValueError(
-            f"Device not allowed. Use any from {utils.allowed_devices}")
+        raise ValueError(f"Device not allowed. Use any from {utils.allowed_devices}")
     if backend.upper() not in utils.allowed_backends:
-<<<<<<< HEAD
-        raise ValueError(
-            f"Backend not allowed. Use any from {utils.allowed_backends}")
-=======
         raise ValueError(f"Backend not allowed. Use any from {utils.allowed_backends}")
->>>>>>> 3a7d3a61
     args = ["AI.MODELSTORE", name, backend, device]
 
     if tag is not None:
@@ -70,12 +64,7 @@
             "Inputs and outputs keywords should not be specified for this backend"
         )
     chunk_size = 500 * 1024 * 1024  # TODO: this should be configurable.
-<<<<<<< HEAD
-    data_chunks = [data[i: i + chunk_size]
-                   for i in range(0, len(data), chunk_size)]
-=======
     data_chunks = [data[i : i + chunk_size] for i in range(0, len(data), chunk_size)]
->>>>>>> 3a7d3a61
     # TODO: need a test case for this
     args += ["BLOB", *data_chunks]
     return args
@@ -93,17 +82,9 @@
     outputs: Union[AnyStr, List[AnyStr]],
 ) -> Sequence:
     if device.upper() not in utils.allowed_devices:
-<<<<<<< HEAD
-        raise ValueError(
-            f"Device not allowed. Use any from {utils.allowed_devices}")
-    if backend.upper() not in utils.allowed_backends:
-        raise ValueError(
-            f"Backend not allowed. Use any from {utils.allowed_backends}")
-=======
         raise ValueError(f"Device not allowed. Use any from {utils.allowed_devices}")
     if backend.upper() not in utils.allowed_backends:
         raise ValueError(f"Backend not allowed. Use any from {utils.allowed_backends}")
->>>>>>> 3a7d3a61
     args = ["AI.MODELSET", name, backend, device]
 
     if tag is not None:
@@ -117,13 +98,11 @@
 
     if backend.upper() == "TF":
         if not (all((inputs, outputs))):
-            raise ValueError(
-                "Require keyword arguments input and output for TF models")
+            raise ValueError("Require keyword arguments input and output for TF models")
         args += ["INPUTS", *utils.listify(inputs)]
         args += ["OUTPUTS", *utils.listify(outputs)]
     chunk_size = 500 * 1024 * 1024
-    data_chunks = [data[i: i + chunk_size]
-                   for i in range(0, len(data), chunk_size)]
+    data_chunks = [data[i : i + chunk_size] for i in range(0, len(data), chunk_size)]
     # TODO: need a test case for this
     args += ["BLOB", *data_chunks]
     return args
@@ -146,11 +125,8 @@
     outputs: Union[AnyStr, List[AnyStr]],
     timeout: int,
 ) -> Sequence:
-<<<<<<< HEAD
-=======
     if name is None or inputs is None or outputs is None:
         raise ValueError("Missing required arguments for model execute command")
->>>>>>> 3a7d3a61
     args = [
         "AI.MODELEXECUTE",
         name,
@@ -230,8 +206,7 @@
 
 def scriptset(name: AnyStr, device: str, script: str, tag: AnyStr = None) -> Sequence:
     if device.upper() not in utils.allowed_devices:
-        raise ValueError(
-            f"Device not allowed. Use any from {utils.allowed_devices}")
+        raise ValueError(f"Device not allowed. Use any from {utils.allowed_devices}")
     args = ["AI.SCRIPTSET", name, device]
     if tag:
         args += ["TAG", tag]
@@ -268,35 +243,6 @@
     )
     return args
 
-def scriptexecute(
-    name: AnyStr,
-    function: AnyStr,
-    keys: Union[AnyStr, Sequence[AnyStr]],
-    inputs: Union[AnyStr, Sequence[AnyStr]],
-    list_inputs: Sequence[Sequence[AnyStr]],
-    outputs: Union[AnyStr, Sequence[AnyStr]],
-    timeout: int,
-) -> Sequence:
-    args = [
-        "AI.SCRIPTEXECUTE",
-        name,
-        function,
-        "KEYS",
-        len(utils.listify(keys)),
-        *utils.listify(keys),
-    ]
-
-    if inputs is not None:
-        args += ["INPUTS", len(utils.listify(inputs)), *utils.listify(inputs)]
-    if list_inputs is not None:
-        for li in list_inputs:
-            args += ["LIST_INPUTS", len(li), *li]
-    if outputs is not None:
-        args += ["OUTPUTS", len(utils.listify(outputs)), *utils.listify(outputs)]
-    if timeout is not None:
-        args += ["TIMEOUT", timeout]
-
-    return args
 
 def scriptscan() -> Sequence:
     return ("AI._SCRIPTSCAN",)
